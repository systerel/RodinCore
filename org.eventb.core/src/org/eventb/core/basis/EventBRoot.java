--- conflicted
+++ resolved
@@ -1,9 +1,5 @@
 /*******************************************************************************
-<<<<<<< HEAD
- * Copyright (c) 2006, 2012 ETH Zurich and others.
-=======
  * Copyright (c) 2006, 2013 ETH Zurich and others.
->>>>>>> 6c3405c9
  * All rights reserved. This program and the accompanying materials
  * are made available under the terms of the Eclipse Public License v1.0
  * which accompanies this distribution, and is available at
