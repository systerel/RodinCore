--- conflicted
+++ resolved
@@ -658,21 +658,13 @@
 	@Test
 	public void testSIMP_SPECIAL_EQUAL_RELDOM() {
 		// this test is the total relation
-<<<<<<< HEAD
 		rewritePred("A  B = ∅", "¬ A=∅ ∧ B=∅", "A=ℙ(S); B=ℙ(T)");
 		rewritePred("A → B = ∅", "¬ A=∅ ∧ B=∅", "A=ℙ(S); B=ℙ(T)");
-		rewritePred("A ↣ B = ∅", "¬ A=∅ ∧ B=∅", "A=ℙ(S); B=ℙ(T)");
-		rewritePred("A ↠ B = ∅", "¬ A=∅ ∧ B=∅", "A=ℙ(S); B=ℙ(T)");
-		rewritePred("A ⤖ B = ∅", "¬ A=∅ ∧ B=∅", "A=ℙ(S); B=ℙ(T)");
-=======
-		rewritePred("A  B = ∅", "¬ A=∅ ∧ B=∅", "A", "ℙ(S)", "B", "ℙ(T)");
-		rewritePred("A → B = ∅", "¬ A=∅ ∧ B=∅", "A", "ℙ(S)", "B", "ℙ(T)");
->>>>>>> beb8afcb
 
 		// Fix bug #661
-		noRewritePred("A ↣ B = ∅", "A", "ℙ(S)", "B", "ℙ(T)");
-		noRewritePred("A ↠ B = ∅", "A", "ℙ(S)", "B", "ℙ(T)");
-		noRewritePred("A ⤖ B = ∅", "A", "ℙ(S)", "B", "ℙ(T)");
+		noRewritePred("A ↣ B = ∅", "A=ℙ(S); B=ℙ(T)");
+		noRewritePred("A ↠ B = ∅", "A=ℙ(S); B=ℙ(T)");
+		noRewritePred("A ⤖ B = ∅", "A=ℙ(S); B=ℙ(T)");
 		// this test is the surjective relation
 		noRewritePred("A  B = ∅", "A=ℙ(S); B=ℙ(T)");
 		// this test is the surjective total relation
