--- conflicted
+++ resolved
@@ -21,7 +21,6 @@
 
 /**
  * @author "Nicolas Beauger"
- * 
  */
 public class OnePointRuleTests extends AbstractReasonerTests {
 
@@ -34,12 +33,12 @@
 				TestLib.genSeq(" |- " + goal), goalInput, "{}[][][] |- "
 						+ simplifiedGoal, "{}[][][] |- " + WDgoal);
 	}
-	
+
 	private static UnsuccessfullReasonerApplication newFailureGoal(String goal) {
 		return new UnsuccessfullReasonerApplication(TestLib.genSeq(" |- "
 				+ goal), goalInput);
 	}
-	
+
 	@Override
 	public String getReasonerID() {
 		return onePoint.getReasonerID();
@@ -48,10 +47,7 @@
 	@Override
 	public SuccessfullReasonerApplication[] getSuccessfulReasonerApplications() {
 		return new SuccessfullReasonerApplication[] {
-<<<<<<< HEAD
-=======
 
->>>>>>> 126c922b
 				// One quantified identifier => result not quantified
 				newSuccessGoal("∀x· x=0 ∧ x+1=0 ⇒ x+1=2", "0+1=0⇒0+1=2", "⊤"),
 
@@ -60,16 +56,18 @@
 
 				// 'One conjunct' => no more implication
 				newSuccessGoal("∀x· x=0 ⇒ x+x=0", "0+0=0", "⊤"),
-				
+
 				// 'One conjunct' and Two quantified identifiers
 				newSuccessGoal("∀x,y· x=y ⇒ x+y=2∗x", "∀x·x+x=2∗x", "⊤"),
-				
+
 				// Replacement expression is not trivial => more complex WD
-				newSuccessGoal("∀x,y· x = prj1(0↦1) ∧ x+1=y ⇒ y=1", "∀y·prj1(0 ↦ 1)+1=y⇒y=1", "0 ↦ 1∈dom(prj1)∧prj1∈ℤ × ℤ ⇸ ℤ"),
+				newSuccessGoal("∀x,y· x = prj1(0↦1) ∧ x+1=y ⇒ y=1",
+						"∀y·prj1(0 ↦ 1)+1=y⇒y=1",
+						"0 ↦ 1∈dom(prj1)∧prj1∈ℤ × ℤ ⇸ ℤ"),
 
 				// One Point Rule in hyp => forward inference hyp action
-				new SuccessfullReasonerApplication(TestLib
-						.genSeq("∀x· x=0 ∧ x+1=0 ⇒ x+1=2 |- ⊥"),
+				new SuccessfullReasonerApplication(
+						TestLib.genSeq("∀x· x=0 ∧ x+1=0 ⇒ x+1=2 |- ⊥"),
 						new OnePointRule.Input(TestLib
 								.genPred("∀x· x=0 ∧ x+1=0 ⇒ x+1=2")),
 						"{}[∀x·x=0∧x+1=0⇒x+1=2][][0+1=0⇒0+1=2] |- ⊥",
@@ -82,21 +80,21 @@
 				newSuccessGoal("∃y· y=0", "⊤", "⊤"),
 				// simple conjunction with ∃ quantifier
 				newSuccessGoal("∃x,y· x=0 ∧ x+1=y", "∃y·0+1=y", "⊤"),
-				
+
 				// Also works with bound identifier on the rhs of the equality
 				newSuccessGoal("∃y· 0=y", "⊤", "⊤"),
 				newSuccessGoal("∃x,y· 0=x ∧ x+1=y", "∃y·0+1=y", "⊤"),
 				newSuccessGoal("∀x· 0=x ∧ x+1=0 ⇒ x+1=2", "0+1=0⇒0+1=2", "⊤"),
-				
+
 				// Will work in chain
-				newSuccessGoal("∀x,y,z· x=0 ∧ y=x ∧ z=y ⇒ ⊥", "∀y,z·y=0∧z=y⇒⊥", "⊤"),
+				newSuccessGoal("∀x,y,z· x=0 ∧ y=x ∧ z=y ⇒ ⊥", "∀y,z·y=0∧z=y⇒⊥",
+						"⊤"),
 				newSuccessGoal("∀y,z·y=0∧z=y⇒⊥", "∀z·z=0⇒⊥", "⊤"),
 				newSuccessGoal("∀z·z=0⇒⊥", "⊥", "⊤"),
-				
+
 				// No replacement to perform
 				newSuccessGoal("∀x,y·x=0∧y=0⇒⊥", "∀y·y=0⇒⊥", "⊤"),
-				newSuccessGoal("∀x·x=0∧0=0⇒⊥", "0=0⇒⊥", "⊤"),
-				
+				newSuccessGoal("∀x·x=0∧0=0⇒⊥", "0=0⇒⊥", "⊤"), //
 		};
 	}
 
@@ -109,30 +107,25 @@
 						.getFirstChild().getNextSibling());
 
 		return new UnsuccessfullReasonerApplication[] {
-<<<<<<< HEAD
-=======
 
->>>>>>> 126c922b
 				// Matching predicate for one point rule is not root
 				newFailureGoal("∀x·x ∈ ℕ ⇒ (∀y·y = 1 ∧ y ∈ ℕ ⇒ y = y∗y)"),
-				
+
 				// Exists with implication
 				newFailureGoal("∃x· x=0 ⇒ x=1"),
 
 				// Forall with conjunction
 				newFailureGoal("∀x· x=0 ∧ x=1"),
 
-				
 				// Matching substitution bound identifier is declared outside
 				new UnsuccessfullReasonerApplication(ProverFactory.makeSequent(
 						TestLib.genTypeEnv(""), null, boundOutside), goalInput),
-				
+
 				// Self-referring expressions (x=x+x, x=x*x) are not applicable
 				newFailureGoal("∀x· x=x+x ∧ x=x∗x ⇒ x=0"),
-				
-				//Failure goal with x=x replacement
-				newFailureGoal("∀x·x=x∧x>0⇒⊥")
+
+				// Failure goal with x=x replacement
+				newFailureGoal("∀x·x=x∧x>0⇒⊥"), //
 		};
 	}
-
 }