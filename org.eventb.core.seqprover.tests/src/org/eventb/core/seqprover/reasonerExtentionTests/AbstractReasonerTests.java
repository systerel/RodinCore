--- conflicted
+++ resolved
@@ -281,11 +281,7 @@
 				.<IFormulaExtension> singleton(AssocExt.getInstance()));
 	}
 	
-<<<<<<< HEAD
-	protected IProverSequent translateSequent(IProverSequent sequent) {
-=======
 	protected IProverSequent translateSequent(IProverSequent sequent) throws UntranslatableException {
->>>>>>> f65b0db7
 		final FormulaFactory newFactory = augmentFactory(sequent
 				.getFormulaFactory());
 		return sequent.translate(newFactory);
