/*******************************************************************************
<<<<<<< HEAD
 * Copyright (c) 2007, 2012 ETH Zurich and others.
=======
 * Copyright (c) 2007, 2013 ETH Zurich and others.
>>>>>>> 77275304
 * All rights reserved. This program and the accompanying materials
 * are made available under the terms of the Eclipse Public License v1.0
 * which accompanies this distribution, and is available at
 * http://www.eclipse.org/legal/epl-v10.html
 *
 * Contributors:
 *     ETH Zurich - initial API and implementation
 *     Systerel - refactoring and various improvements
 *     Systerel - separation of file and root element
 *******************************************************************************/
package org.rodinp.internal.core.version;

import static org.eclipse.core.runtime.IStatus.INFO;
import static org.rodinp.core.IRodinDBStatusConstants.CONVERSION_ERROR;
import static org.rodinp.core.IRodinDBStatusConstants.FUTURE_VERSION;
import static org.rodinp.core.RodinCore.PLUGIN_ID;
import static org.rodinp.core.RodinCore.getPlugin;
import static org.rodinp.internal.core.RodinDBStatus.VERIFIED_OK;
import static org.rodinp.internal.core.util.Messages.bind;
import static org.rodinp.internal.core.util.Messages.converter_failedConversion;
import static org.rodinp.internal.core.util.Messages.converter_fileUnchanged;
import static org.rodinp.internal.core.util.Messages.converter_successfulConversion;
import static org.rodinp.internal.core.util.Messages.status_upgradedFile;
import static org.rodinp.internal.core.version.VersionManager.UNKNOWN_VERSION;

import java.io.ByteArrayInputStream;
import java.io.InputStream;

import org.eclipse.core.runtime.CoreException;
import org.eclipse.core.runtime.IProgressMonitor;
import org.eclipse.core.runtime.IStatus;
import org.eclipse.core.runtime.Status;
import org.eclipse.core.runtime.SubMonitor;
import org.rodinp.core.IConversionResult.IEntry;
import org.rodinp.core.IInternalElementType;
import org.rodinp.core.IRodinFile;
import org.rodinp.core.RodinDBException;
import org.rodinp.internal.core.Buffer;
import org.rodinp.internal.core.RodinDBStatus;
import org.rodinp.internal.core.RodinFile;

public class ConversionEntry implements IEntry {

	private final RodinFile file;

	private long version;
	private long reqVersion;
	private IStatus status;
	private String message;
	private byte[] buffer;

	public ConversionEntry(IRodinFile file) {
		this.file = (RodinFile) file;
		this.status = VERIFIED_OK;
		this.version = UNKNOWN_VERSION;
	}

	public ConversionEntry(IRodinFile file, long version) {
		this.file = (RodinFile) file;
		this.status = VERIFIED_OK;
		this.version = version;
	}

	public void accept(boolean force, boolean keepHistory,
			IProgressMonitor monitor) throws RodinDBException {
		final SubMonitor sm = SubMonitor.convert(monitor, 100);
		if (success() && buffer != null) {
			file.revert();
			sm.worked(10);
			final ByteArrayInputStream s = new ByteArrayInputStream(buffer);
			final SubMonitor ssm = sm.newChild(90);
			try {
				file.getResource().setContents(s, force, keepHistory, ssm);
			} catch (CoreException e) {
				throw new RodinDBException(e);
			}
			final IStatus st = new Status(INFO, PLUGIN_ID, bind(
					status_upgradedFile, file.getPath(), reqVersion));
			log(st);
		}
	}

	@Override
	public IRodinFile getFile() {
		return file;
	}

	private long computeFileVersion(IProgressMonitor pm) throws RodinDBException {
		final Buffer fileBuffer = new Buffer(file);
		fileBuffer.attemptLoad(pm);
		return fileBuffer.getVersion();
	}

	@Override
	public String getMessage() {
		return message;
	}

	@Override
	public long getSourceVersion() {
		return version;
	}

	@Override
	public long getTargetVersion() {
		return reqVersion;
	}

	@Override
	public boolean success() {
		return status.isOK();
	}

	@Override
	public String toString() {
		return new String(buffer);
	}

	public InputStream toInputStream() {
		return new ByteArrayInputStream(buffer);
	}
	
	public void upgrade(VersionManager vManager, boolean force,
			IProgressMonitor pm) {
		final IInternalElementType<?> type = file.getRoot().getElementType();
		final SubMonitor sm = SubMonitor.convert(pm, 100);
		try {
			if (version == UNKNOWN_VERSION) {
				version = computeFileVersion(sm.newChild(10));
			}
			reqVersion = vManager.getVersion(type);
			if (version == reqVersion) {
				message = converter_fileUnchanged;
				return;
			}
			if (version > reqVersion) {
				status = new RodinDBStatus(FUTURE_VERSION, file, "" + version);
				message = converter_failedConversion;
				return;
			}
			final Converter converter = vManager.getConverter(type);
			final InputStream contents = file.getResource().getContents(force);
			buffer = converter.convert(contents, version, reqVersion);
			message = converter_successfulConversion;
			sm.worked(90);
		} catch (CoreException e) {
			status = e.getStatus();
			message = converter_failedConversion;
		} catch (Exception e) {
			status = new RodinDBStatus(CONVERSION_ERROR, e);
			message = converter_failedConversion;
		} finally {
			if (! status.isOK()) {
				log(status);
			}
		}
	}

	private void log(IStatus st) {
		getPlugin().getLog().log(st);
	}

}<|MERGE_RESOLUTION|>--- conflicted
+++ resolved
@@ -1,14 +1,10 @@
 /*******************************************************************************
-<<<<<<< HEAD
- * Copyright (c) 2007, 2012 ETH Zurich and others.
-=======
  * Copyright (c) 2007, 2013 ETH Zurich and others.
->>>>>>> 77275304
  * All rights reserved. This program and the accompanying materials
  * are made available under the terms of the Eclipse Public License v1.0
  * which accompanies this distribution, and is available at
  * http://www.eclipse.org/legal/epl-v10.html
- *
+ * 
  * Contributors:
  *     ETH Zurich - initial API and implementation
  *     Systerel - refactoring and various improvements
