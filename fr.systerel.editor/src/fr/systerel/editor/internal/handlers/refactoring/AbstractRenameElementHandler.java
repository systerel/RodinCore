--- conflicted
+++ resolved
@@ -1,13 +1,7 @@
 /*******************************************************************************
-<<<<<<< HEAD
- * Copyright (c) 2011, 2012 Systerel and others.
+ * Copyright (c) 2011, 2013 Systerel and others.
  * All rights reserved. This program and the accompanying materials
  * are made available under the terms of the Eclipse Public License v1.0
-=======
- * Copyright (c) 2011, 2013 Systerel and others.
- * All rights reserved. This program and the accompanying materials 
- * are made available under the terms of the Common Public License v1.0
->>>>>>> 9d7bb223
  * which accompanies this distribution, and is available at
  * http://www.eclipse.org/legal/epl-v10.html
  *
