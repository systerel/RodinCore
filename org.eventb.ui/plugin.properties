--- conflicted
+++ resolved
@@ -397,13 +397,10 @@
 commands.nextHighlight.name = Traverse to next highlight
 commands.previousHighlight.description = Reveals the previous highlight
 commands.previousHighlight.name = Traverse to previous highlight
-<<<<<<< HEAD
 commands.refine.description = Refine a component
 commands.refine.name = Extensible Refine
-=======
 commands.toggleHighlighting.description = Toggles the highlight functionnality in the proving UI
 commands.toggleHighlighting.name = Toggles Highlight in Proving UI
->>>>>>> 7e0db4dc
 
 contexts.eventBEditorScopeDescription = Common context for the Event-B Editor. 
 contexts.eventBEditorScopeName = Event-B Editor
