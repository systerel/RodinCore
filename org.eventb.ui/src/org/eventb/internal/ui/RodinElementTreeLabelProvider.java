--- conflicted
+++ resolved
@@ -1,25 +1,14 @@
 /*******************************************************************************
-<<<<<<< HEAD
- * Copyright (c) 2006, 2012 ETH Zurich and others.
-=======
  * Copyright (c) 2006, 2013 ETH Zurich and others.
- * 
->>>>>>> a24a92b1
  * All rights reserved. This program and the accompanying materials
  * are made available under the terms of the Eclipse Public License v1.0
  * which accompanies this distribution, and is available at
  * http://www.eclipse.org/legal/epl-v10.html
  *
  * Contributors:
-<<<<<<< HEAD
  *     ETH Zurich - initial API and implementation
+ *     Systerel - Refactored and fixed NPE
  *******************************************************************************/
-=======
- *     Rodin @ ETH Zurich - initial API and implementation
- *     Systerel - Refactored and fixed NPE
- ******************************************************************************/
-
->>>>>>> a24a92b1
 package org.eventb.internal.ui;
 
 import java.util.HashSet;
