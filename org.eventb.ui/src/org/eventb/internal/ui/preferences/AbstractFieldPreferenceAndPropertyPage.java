<<<<<<< HEAD
/*******************************************************************************
 * Copyright (c) 2010, 2012 Systerel and others.
 * All rights reserved. This program and the accompanying materials
 * are made available under the terms of the Eclipse Public License v1.0
 * which accompanies this distribution, and is available at
 * http://www.eclipse.org/legal/epl-v10.html
 *
 * Contributors:
 *     Systerel - initial API and implementation
 *******************************************************************************/
package org.eventb.internal.ui.preferences;

import static org.eventb.internal.ui.utils.Messages.preferencepage_enableProjectSpecifixSettings;
import static org.eventb.ui.EventBUIPlugin.PLUGIN_ID;

import org.eclipse.core.resources.IProject;
import org.eclipse.core.resources.ProjectScope;
import org.eclipse.core.runtime.IAdaptable;
import org.eclipse.core.runtime.preferences.IEclipsePreferences;
import org.eclipse.core.runtime.preferences.IScopeContext;
import org.eclipse.jface.preference.IPreferenceNode;
import org.eclipse.jface.preference.IPreferencePage;
import org.eclipse.jface.preference.IPreferenceStore;
import org.eclipse.jface.preference.PreferenceDialog;
import org.eclipse.jface.preference.PreferenceManager;
import org.eclipse.jface.preference.PreferenceNode;
import org.eclipse.jface.resource.ImageDescriptor;
import org.eclipse.swt.SWT;
import org.eclipse.swt.custom.BusyIndicator;
import org.eclipse.swt.events.SelectionAdapter;
import org.eclipse.swt.events.SelectionEvent;
import org.eclipse.swt.layout.GridData;
import org.eclipse.swt.layout.GridLayout;
import org.eclipse.swt.widgets.Button;
import org.eclipse.swt.widgets.Composite;
import org.eclipse.swt.widgets.Link;
import org.eclipse.ui.IWorkbenchPreferencePage;
import org.eclipse.ui.IWorkbenchPropertyPage;
import org.eclipse.ui.preferences.ScopedPreferenceStore;
import org.eventb.internal.ui.utils.Messages;
import org.eventb.ui.EventBUIPlugin;
import org.osgi.service.prefs.BackingStoreException;
import org.rodinp.core.IRodinElement;
import org.rodinp.core.RodinCore;

/**
 * Class used to create a page for both workbench preferences and project
 * relative properties page. It uses a scoped store on the concerned project
 * that save the properties.
 * 
 * This class is intended to be sub-classed.
 */
public abstract class AbstractFieldPreferenceAndPropertyPage extends
		AbstractEventBPreferencePage implements IWorkbenchPropertyPage,
		IWorkbenchPreferencePage {

	// The current preference store used
	protected IPreferenceStore preferenceStore;

	// Stores the project properties owner
	private IProject project;

	// The image descriptor of this pages title image
	private ImageDescriptor image;

	// Cache for page id
	private String prefPageId;

	// The button to enable/disable project specific settings
	private Button specificButton;

	// The project scope context
	private IScopeContext sc;

	// The preferences node attached to this page
	private IEclipsePreferences node;

	// Cache to save if the properties at opening
	private boolean wasEnabled;

	// The workspace preference page (case of this is a property page)
	private AbstractFieldPreferenceAndPropertyPage workspacePreferencePage;
	
	/**
	 * Constructor.
	 * 
	 * @param prefPageID
	 *            the ID of this page used to store the preferences
	 */
	public AbstractFieldPreferenceAndPropertyPage(String prefPageID) {
		super();
		this.prefPageId = prefPageID;
	}

	/**
	 * Constructor.
	 * 
	 * @param title
	 *            the title string
	 * @param style
	 *            the layout style
	 * @param prefPageID
	 *            the ID of this page used to store the preferences
	 */
	public AbstractFieldPreferenceAndPropertyPage(String title, int style,
			String prefPageID) {
		super();
		this.prefPageId = prefPageID;
	}

	/**
	 * Constructor.
	 * 
	 * @param title
	 *            the title string
	 * @param image
	 *            the title image
	 * @param style
	 *            the layout style
	 * @param prefPageID
	 *            the ID of this page used to store the preferences
	 */
	public AbstractFieldPreferenceAndPropertyPage(String title,
			ImageDescriptor image, int style, String prefPageID) {
		super();
		this.image = image;
		this.prefPageId = prefPageID;
	}

	/**
	 * Return the title for a properties page associated with a project.
	 * 
	 * @param prj
	 *            the project to be considered
	 * @return the title of the property page
	 */
	protected String getPropertyPageTitle(IProject prj) {
		return Messages.preferencepage_prefix_propertyPageTitle(prj.getName());
	}

	protected void restoreDefaults() {
		if (isPropertyPage()) {
			for (IEventBFieldEditor ed : getEditors()) {
				ed.setEnabled(false);
			}
		}
	}

	@Override
	protected void createFieldEditors(Composite parent) {
		createButtonOrLink(parent);
		// In case of property pages we create a new ScopedPreferenceStore
		if (isPropertyPage()) {
			sc = new ProjectScope(project);
			node = sc.getNode(PLUGIN_ID);
			preferenceStore = new ScopedPreferenceStore(sc, PLUGIN_ID);
		} else {
			preferenceStore = EventBUIPlugin.getDefault().getPreferenceStore();
		}
		super.setPreferenceStore(preferenceStore);
	}

	private void createButtonOrLink(Composite parent) {
		final Composite comp = new Composite(parent, SWT.NONE);
		final GridLayout layout = new GridLayout(1, false);
		layout.marginHeight = 0;
		layout.marginWidth = 0;
		comp.setLayout(layout);
		comp.setLayoutData(new GridData(SWT.END, SWT.CENTER, false, false));
		if (!isPropertyPage()) {
			createLink(comp, Messages.preferencepage_configureLink);
		} else {
			addEnableSpecificButton(comp);
		}
	}

	/**
	 * Initializes all field editors.
	 */
	@Override
	protected void initialize() {
		if (isPropertyPage()) {
			initializeButtonStatus();
			initializeDefaultProperties();
			initializeEditorsState();
		}
		super.initialize();
	}

	private void initializeEditorsState() {
		if (isPropertyPage()) {
			updateEditors(wasEnabled);
		}
	}

	private void initializeButtonStatus() {
		wasEnabled = hasProjectSettings();
		specificButton.setSelection(wasEnabled);
	}

	private IProject getSelectedProject() {
		final ProjectSelectionDialog sel = new ProjectSelectionDialog(getShell(),
				RodinCore.getRodinDB().getWorkspaceRoot());
		sel.open();
		final Object[] projectSelection = sel.getResult();
		if (projectSelection != null && projectSelection.length > 0
				&& projectSelection[0] instanceof IProject) {
			return (IProject) projectSelection[0];
		}
		return null;
	}

	@Override
	public void applyData(Object data) {
		if (!(data instanceof IRodinElement)) {
			return;
		}
		final IRodinElement element = (IRodinElement) data;
		final IProject handled = element.getRodinProject().getProject();
		
		// open if not already done
		getShell().open();
		configureProjectSettings(handled);
	}
	
	/**
	 * Creates a new preferences page and opens it.
	 */
	private void configureProjectSettings() {
		final IProject handled = getSelectedProject();
		configureProjectSettings(handled);
	}

	private void configureProjectSettings(IProject handled) {
		if (handled == null) {
			return;
		}
		try {
			// create a new instance of the current class
			final AbstractFieldPreferenceAndPropertyPage page = this.getClass()
					.newInstance();
			page.project = handled;
			page.workspacePreferencePage = this;
			page.setTitle(getTitle());
			page.setImageDescriptor(image);
			// and show it
			page.setDescription(this.getDescription());
			showPropertiesPage(prefPageId, page, page.project);
		} catch (InstantiationException e) {
			e.printStackTrace();
		} catch (IllegalAccessException e) {
			e.printStackTrace();
		}
	}

	/**
	 * Receives the object that owns the properties shown in this property page.
	 */
	@Override
	public void setElement(IAdaptable element) {
		if (element instanceof IProject)
			this.project = ((IProject) element);
	}

	/**
	 * Delivers the object that owns the properties shown in this property page.
	 * 
	 * @see org.eclipse.ui.IWorkbenchPropertyPage#getElement()
	 */
	@Override
	public IAdaptable getElement() {
		return project;
	}

	/**
	 * Returns true if this instance represents a property page (i.e. a project
	 * is set as owner).
	 * 
	 * @return <code>true</code> for property pages, <code>false</code> for
	 *         preference pages
	 */
	public boolean isPropertyPage() {
		return project != null;
	}

	protected boolean hasProjectSettings() {
		if (preferenceStore == null)
			return false;
		if (node == null)
			return false;
		try {
			return node.keys().length != 0;
		} catch (BackingStoreException e) {
			return false;
		}
	}

	private Link createLink(Composite composite, String text) {
		final Link link = new Link(composite, SWT.NONE);
		link.setFont(composite.getFont());
		link.setText("<A>" + text + "</A>");
		link.addSelectionListener(new SelectionAdapter() {
			@Override
			public void widgetSelected(SelectionEvent e) {
				doLinkActivated((Link) e.widget);
			}
		});
		return link;
	}

	protected void doLinkActivated(Link link) {
		configureProjectSettings();
	}

	protected Button getSpecificButton() {
		return specificButton;
	}

	private void addEnableSpecificButton(Composite parent) {
		specificButton = new Button(parent, SWT.CHECK | SWT.NONE);
		specificButton.setText(preferencepage_enableProjectSpecifixSettings);
		specificButton.setVisible(true);
		specificButton.addSelectionListener(new SelectionAdapter() {
			@Override
			public void widgetSelected(SelectionEvent e) {
				final boolean isSpecific = getSpecificButton().getSelection();
				updateEditors(isSpecific);
			}
		});
	}

	protected void updateEditors(boolean active) {
		for (IEventBFieldEditor ed : getEditors()) {
			ed.setEnabled(active);
		}
	}

	@Override
	public IPreferenceStore getPreferenceStore() {
		return preferenceStore;
	}

	@Override
	public void performDefaults() {
		if (isPropertyPage()) {
			specificButton.setSelection(false);
			restoreDefaults();
		}
		super.performDefaults();
	}

	@Override
	public void performApply() {
		flush();
		super.performApply();
	}

	@Override
	public boolean performOk() {
		if (isPropertyPage() && specificButton.getSelection())
			flush();
		if (isPropertyPage() && !specificButton.getSelection()) {
			clearProjectStore();
			return true;
		}
		return super.performOk();
	}

	@Override
	public boolean performCancel() {
		if (isPropertyPage() && !wasEnabled) {
			clearProjectStore();
		}
		return true;
	}

	private void flush() {
		try {
			if (node != null)
				node.flush();
		} catch (BackingStoreException e) {
			// no need to bother the user.
		}
	}

	private void clearProjectStore() {
		if (node != null)
			PreferenceUtils.clearAllProperties(node.name(), project);
		flush();
	}

	/**
	 * Show a single preference page for a project (i.e. property page)
	 * 
	 * @param id
	 *            the preference page identification
	 * @param page
	 *            the preference page
	 */
	public void showPropertiesPage(String id, IPreferencePage page,
			final IProject prj) {
		final IPreferenceNode targetNode = new PreferenceNode(id, page);
		final PreferenceManager manager = new PreferenceManager();
		manager.addToRoot(targetNode);
		final PreferenceDialog dialog = new PreferenceDialog(getControl()
				.getShell(), manager);
		BusyIndicator.showWhile(getControl().getDisplay(), new Runnable() {
			@Override
			public void run() {
				dialog.create();
				dialog.getShell().setText(getPropertyPageTitle(prj));
				dialog.setMessage(targetNode.getLabelText());
				dialog.open();
			}
		});
	}

	/**
	 * Method that users should implement, in order to load the values of the
	 * project scope preference store with the workspace global values. The user
	 * is responsible of the preferences types he wants to use. The user should
	 * implement the way that workspace preference values can overwrite the
	 * project specific values in case of a defaults restoration when
	 * <code>reset</code> is set to <code>true</code>.
	 */
	protected abstract void initializeDefaultProperties();

	/**
	 * Returns the workspace preference page which opened this page.
	 * <p>
	 * If the preference page is not a project specific preference page or is a
	 * properties page, return <code>null</code>.
	 * </p> 
	 */
	protected AbstractFieldPreferenceAndPropertyPage getWorkspacePreferencePage() {
		return workspacePreferencePage;
	}

}
=======
/*******************************************************************************
 * Copyright (c) 2010, 2011 Systerel and others.
 * All rights reserved. This program and the accompanying materials 
 * are made available under the terms of the Common Public License v1.0
 * which accompanies this distribution, and is available at
 * http://www.eclipse.org/legal/cpl-v10.html
 * 
 * Contributors:
 *     Systerel - Initial API and implementation
 *******************************************************************************/
package org.eventb.internal.ui.preferences;

import static org.eventb.internal.ui.utils.Messages.preferencepage_enableProjectSpecifixSettings;
import static org.eventb.ui.EventBUIPlugin.PLUGIN_ID;

import org.eclipse.core.resources.IProject;
import org.eclipse.core.resources.ProjectScope;
import org.eclipse.core.runtime.IAdaptable;
import org.eclipse.core.runtime.preferences.IEclipsePreferences;
import org.eclipse.core.runtime.preferences.IScopeContext;
import org.eclipse.jface.preference.IPreferenceNode;
import org.eclipse.jface.preference.IPreferencePage;
import org.eclipse.jface.preference.IPreferenceStore;
import org.eclipse.jface.preference.PreferenceDialog;
import org.eclipse.jface.preference.PreferenceManager;
import org.eclipse.jface.preference.PreferenceNode;
import org.eclipse.jface.resource.ImageDescriptor;
import org.eclipse.swt.SWT;
import org.eclipse.swt.custom.BusyIndicator;
import org.eclipse.swt.events.SelectionAdapter;
import org.eclipse.swt.events.SelectionEvent;
import org.eclipse.swt.layout.GridData;
import org.eclipse.swt.layout.GridLayout;
import org.eclipse.swt.widgets.Button;
import org.eclipse.swt.widgets.Composite;
import org.eclipse.swt.widgets.Link;
import org.eclipse.ui.IWorkbenchPreferencePage;
import org.eclipse.ui.IWorkbenchPropertyPage;
import org.eclipse.ui.preferences.ScopedPreferenceStore;
import org.eventb.internal.ui.utils.Messages;
import org.eventb.ui.EventBUIPlugin;
import org.osgi.service.prefs.BackingStoreException;
import org.rodinp.core.IRodinElement;
import org.rodinp.core.RodinCore;

/**
 * Class used to create a page for both workbench preferences and project
 * relative properties page. It uses a scoped store on the concerned project
 * that save the properties.
 * 
 * This class is intended to be sub-classed.
 */
public abstract class AbstractFieldPreferenceAndPropertyPage extends
		AbstractEventBPreferencePage implements IWorkbenchPropertyPage,
		IWorkbenchPreferencePage {

	// The current preference store used
	protected IPreferenceStore preferenceStore;

	// Stores the project properties owner
	private IProject project;

	// The image descriptor of this pages title image
	private ImageDescriptor image;

	// Cache for page id
	private String prefPageId;

	// The button to enable/disable project specific settings
	private Button specificButton;

	// The project scope context
	private IScopeContext sc;

	// The preferences node attached to this page
	private IEclipsePreferences node;

	// Cache to save if the properties at opening
	private boolean wasEnabled;

	// The workspace preference page (case of this is a property page)
	private AbstractFieldPreferenceAndPropertyPage workspacePreferencePage;
	
	/**
	 * Constructor.
	 * 
	 * @param prefPageID
	 *            the ID of this page used to store the preferences
	 */
	public AbstractFieldPreferenceAndPropertyPage(String prefPageID) {
		super();
		this.prefPageId = prefPageID;
	}

	/**
	 * Constructor.
	 * 
	 * @param title
	 *            the title string
	 * @param style
	 *            the layout style
	 * @param prefPageID
	 *            the ID of this page used to store the preferences
	 */
	public AbstractFieldPreferenceAndPropertyPage(String title, int style,
			String prefPageID) {
		super();
		this.prefPageId = prefPageID;
	}

	/**
	 * Constructor.
	 * 
	 * @param title
	 *            the title string
	 * @param image
	 *            the title image
	 * @param style
	 *            the layout style
	 * @param prefPageID
	 *            the ID of this page used to store the preferences
	 */
	public AbstractFieldPreferenceAndPropertyPage(String title,
			ImageDescriptor image, int style, String prefPageID) {
		super();
		this.image = image;
		this.prefPageId = prefPageID;
	}

	/**
	 * Return the title for a properties page associated with a project.
	 * 
	 * @param prj
	 *            the project to be considered
	 * @return the title of the property page
	 */
	protected String getPropertyPageTitle(IProject prj) {
		return Messages.preferencepage_prefix_propertyPageTitle(prj.getName());
	}

	protected void restoreDefaults() {
		if (isPropertyPage()) {
			for (IEventBFieldEditor ed : getEditors()) {
				ed.setEnabled(false);
			}
		}
	}

	@Override
	protected void createFieldEditors(Composite parent) {
		createButtonOrLink(parent);
		// In case of property pages we create a new ScopedPreferenceStore
		if (isPropertyPage()) {
			sc = new ProjectScope(project);
			node = sc.getNode(PLUGIN_ID);
			preferenceStore = new ScopedPreferenceStore(sc, PLUGIN_ID);
		} else {
			preferenceStore = EventBUIPlugin.getDefault().getPreferenceStore();
		}
		super.setPreferenceStore(preferenceStore);
	}

	private void createButtonOrLink(Composite parent) {
		final Composite comp = new Composite(parent, SWT.NONE);
		final GridLayout layout = new GridLayout(1, false);
		layout.marginHeight = 0;
		layout.marginWidth = 0;
		comp.setLayout(layout);
		comp.setLayoutData(new GridData(SWT.END, SWT.CENTER, false, false));
		if (!isPropertyPage()) {
			createLink(comp, Messages.preferencepage_configureLink);
		} else {
			addEnableSpecificButton(comp);
		}
	}

	/**
	 * Initializes all field editors.
	 */
	@Override
	protected void initialize() {
		if (isPropertyPage()) {
			initializeButtonStatus();
			initializeDefaultProperties();
			initializeEditorsState();
		}
		super.initialize();
	}

	private void initializeEditorsState() {
		if (isPropertyPage()) {
			updateEditors(wasEnabled);
		}
	}

	private void initializeButtonStatus() {
		wasEnabled = hasProjectSettings();
		specificButton.setSelection(wasEnabled);
	}

	private IProject getSelectedProject() {
		final ProjectSelectionDialog sel = new ProjectSelectionDialog(getShell(),
				RodinCore.getRodinDB().getWorkspaceRoot());
		sel.open();
		final Object[] projectSelection = sel.getResult();
		if (projectSelection != null && projectSelection.length > 0
				&& projectSelection[0] instanceof IProject) {
			return (IProject) projectSelection[0];
		}
		return null;
	}

	@Override
	public void applyData(Object data) {
		if (!(data instanceof IRodinElement)) {
			return;
		}
		final IRodinElement element = (IRodinElement) data;
		final IProject handled = element.getRodinProject().getProject();
		
		// open if not already done
		getShell().open();
		configureProjectSettings(handled);
	}
	
	/**
	 * Creates a new preferences page and opens it.
	 */
	private void configureProjectSettings() {
		final IProject handled = getSelectedProject();
		configureProjectSettings(handled);
	}

	private void configureProjectSettings(IProject handled) {
		if (handled == null) {
			return;
		}
		try {
			// create a new instance of the current class
			final AbstractFieldPreferenceAndPropertyPage page = this.getClass()
					.newInstance();
			page.project = handled;
			page.workspacePreferencePage = this;
			page.setTitle(getTitle());
			page.setImageDescriptor(image);
			// and show it
			page.setDescription(this.getDescription());
			showPropertiesPage(prefPageId, page, page.project);
		} catch (InstantiationException e) {
			e.printStackTrace();
		} catch (IllegalAccessException e) {
			e.printStackTrace();
		}
	}

	/**
	 * Receives the object that owns the properties shown in this property page.
	 */
	@Override
	public void setElement(IAdaptable element) {
		if (element instanceof IProject)
			this.project = ((IProject) element);
	}

	/**
	 * Delivers the object that owns the properties shown in this property page.
	 * 
	 * @see org.eclipse.ui.IWorkbenchPropertyPage#getElement()
	 */
	@Override
	public IAdaptable getElement() {
		return project;
	}

	/**
	 * Returns true if this instance represents a property page (i.e. a project
	 * is set as owner).
	 * 
	 * @return <code>true</code> for property pages, <code>false</code> for
	 *         preference pages
	 */
	public boolean isPropertyPage() {
		return project != null;
	}

	protected boolean hasProjectSettings() {
		if (preferenceStore == null)
			return false;
		if (node == null)
			return false;
		try {
			return node.keys().length != 0;
		} catch (BackingStoreException e) {
			return false;
		}
	}

	private Link createLink(Composite composite, String text) {
		final Link link = new Link(composite, SWT.NONE);
		link.setFont(composite.getFont());
		link.setText("<A>" + text + "</A>");
		link.addSelectionListener(new SelectionAdapter() {
			@Override
			public void widgetSelected(SelectionEvent e) {
				doLinkActivated((Link) e.widget);
			}
		});
		return link;
	}

	protected void doLinkActivated(Link link) {
		configureProjectSettings();
	}

	protected Button getSpecificButton() {
		return specificButton;
	}

	private void addEnableSpecificButton(Composite parent) {
		specificButton = new Button(parent, SWT.CHECK | SWT.NONE);
		specificButton.setText(preferencepage_enableProjectSpecifixSettings);
		specificButton.setVisible(true);
		specificButton.addSelectionListener(new SelectionAdapter() {
			@Override
			public void widgetSelected(SelectionEvent e) {
				final boolean isSpecific = getSpecificButton().getSelection();
				updateEditors(isSpecific);
			}
		});
	}

	protected void updateEditors(boolean active) {
		for (IEventBFieldEditor ed : getEditors()) {
			ed.setEnabled(active);
		}
	}

	@Override
	public IPreferenceStore getPreferenceStore() {
		return preferenceStore;
	}

	@Override
	public void performDefaults() {
		if (isPropertyPage()) {
			specificButton.setSelection(false);
			restoreDefaults();
		}
		super.performDefaults();
	}

	@Override
	public void performApply() {
		flush();
		super.performApply();
	}

	@Override
	public boolean performOk() {
		if (isPropertyPage() && specificButton.getSelection())
			flush();
		if (isPropertyPage() && !specificButton.getSelection()) {
			clearProjectStore();
			return true;
		}
		return super.performOk();
	}

	@Override
	public boolean performCancel() {
		if (isPropertyPage() && !wasEnabled) {
			clearProjectStore();
		}
		return true;
	}

	private void flush() {
		try {
			if (node != null)
				node.flush();
		} catch (BackingStoreException e) {
			// no need to bother the user.
		}
	}

	private void clearProjectStore() {
		if (node != null)
			PreferenceUtils.clearAllProperties(node.name(), project);
		flush();
	}

	/**
	 * Show a single preference page for a project (i.e. property page)
	 * 
	 * @param id
	 *            the preference page identification
	 * @param page
	 *            the preference page
	 */
	public void showPropertiesPage(String id, IPreferencePage page,
			final IProject prj) {
		final IPreferenceNode targetNode = new PreferenceNode(id, page);
		final PreferenceManager manager = new PreferenceManager();
		manager.addToRoot(targetNode);
		final PreferenceDialog dialog = new PreferenceDialog(getControl()
				.getShell(), manager);
		BusyIndicator.showWhile(getControl().getDisplay(), new Runnable() {
			@Override
			public void run() {
				dialog.create();
				dialog.getShell().setText(getPropertyPageTitle(prj));
				dialog.setMessage(targetNode.getLabelText());
				dialog.open();
			}
		});
	}

	/**
	 * Method that users should implement, in order to load the values of the
	 * project scope preference store with the workspace global values. The user
	 * is responsible of the preferences types he wants to use. The user should
	 * implement the way that workspace preference values can overwrite the
	 * project specific values in case of a defaults restoration when
	 * <code>reset</code> is set to <code>true</code>.
	 */
	protected abstract void initializeDefaultProperties();

	/**
	 * Returns the workspace preference page which opened this page.
	 * <p>
	 * If the preference page is not a project specific preference page or is a
	 * properties page, return <code>null</code>.
	 * </p> 
	 */
	protected AbstractFieldPreferenceAndPropertyPage getWorkspacePreferencePage() {
		return workspacePreferencePage;
	}

}
>>>>>>> 56dc74c4
<|MERGE_RESOLUTION|>--- conflicted
+++ resolved
@@ -1,13 +1,12 @@
-<<<<<<< HEAD
 /*******************************************************************************
- * Copyright (c) 2010, 2012 Systerel and others.
- * All rights reserved. This program and the accompanying materials
- * are made available under the terms of the Eclipse Public License v1.0
+ * Copyright (c) 2010, 2011 Systerel and others.
+ * All rights reserved. This program and the accompanying materials 
+ * are made available under the terms of the Common Public License v1.0
  * which accompanies this distribution, and is available at
- * http://www.eclipse.org/legal/epl-v10.html
- *
+ * http://www.eclipse.org/legal/cpl-v10.html
+ * 
  * Contributors:
- *     Systerel - initial API and implementation
+ *     Systerel - Initial API and implementation
  *******************************************************************************/
 package org.eventb.internal.ui.preferences;
 
@@ -437,445 +436,4 @@
 		return workspacePreferencePage;
 	}
 
-}
-=======
-/*******************************************************************************
- * Copyright (c) 2010, 2011 Systerel and others.
- * All rights reserved. This program and the accompanying materials 
- * are made available under the terms of the Common Public License v1.0
- * which accompanies this distribution, and is available at
- * http://www.eclipse.org/legal/cpl-v10.html
- * 
- * Contributors:
- *     Systerel - Initial API and implementation
- *******************************************************************************/
-package org.eventb.internal.ui.preferences;
-
-import static org.eventb.internal.ui.utils.Messages.preferencepage_enableProjectSpecifixSettings;
-import static org.eventb.ui.EventBUIPlugin.PLUGIN_ID;
-
-import org.eclipse.core.resources.IProject;
-import org.eclipse.core.resources.ProjectScope;
-import org.eclipse.core.runtime.IAdaptable;
-import org.eclipse.core.runtime.preferences.IEclipsePreferences;
-import org.eclipse.core.runtime.preferences.IScopeContext;
-import org.eclipse.jface.preference.IPreferenceNode;
-import org.eclipse.jface.preference.IPreferencePage;
-import org.eclipse.jface.preference.IPreferenceStore;
-import org.eclipse.jface.preference.PreferenceDialog;
-import org.eclipse.jface.preference.PreferenceManager;
-import org.eclipse.jface.preference.PreferenceNode;
-import org.eclipse.jface.resource.ImageDescriptor;
-import org.eclipse.swt.SWT;
-import org.eclipse.swt.custom.BusyIndicator;
-import org.eclipse.swt.events.SelectionAdapter;
-import org.eclipse.swt.events.SelectionEvent;
-import org.eclipse.swt.layout.GridData;
-import org.eclipse.swt.layout.GridLayout;
-import org.eclipse.swt.widgets.Button;
-import org.eclipse.swt.widgets.Composite;
-import org.eclipse.swt.widgets.Link;
-import org.eclipse.ui.IWorkbenchPreferencePage;
-import org.eclipse.ui.IWorkbenchPropertyPage;
-import org.eclipse.ui.preferences.ScopedPreferenceStore;
-import org.eventb.internal.ui.utils.Messages;
-import org.eventb.ui.EventBUIPlugin;
-import org.osgi.service.prefs.BackingStoreException;
-import org.rodinp.core.IRodinElement;
-import org.rodinp.core.RodinCore;
-
-/**
- * Class used to create a page for both workbench preferences and project
- * relative properties page. It uses a scoped store on the concerned project
- * that save the properties.
- * 
- * This class is intended to be sub-classed.
- */
-public abstract class AbstractFieldPreferenceAndPropertyPage extends
-		AbstractEventBPreferencePage implements IWorkbenchPropertyPage,
-		IWorkbenchPreferencePage {
-
-	// The current preference store used
-	protected IPreferenceStore preferenceStore;
-
-	// Stores the project properties owner
-	private IProject project;
-
-	// The image descriptor of this pages title image
-	private ImageDescriptor image;
-
-	// Cache for page id
-	private String prefPageId;
-
-	// The button to enable/disable project specific settings
-	private Button specificButton;
-
-	// The project scope context
-	private IScopeContext sc;
-
-	// The preferences node attached to this page
-	private IEclipsePreferences node;
-
-	// Cache to save if the properties at opening
-	private boolean wasEnabled;
-
-	// The workspace preference page (case of this is a property page)
-	private AbstractFieldPreferenceAndPropertyPage workspacePreferencePage;
-	
-	/**
-	 * Constructor.
-	 * 
-	 * @param prefPageID
-	 *            the ID of this page used to store the preferences
-	 */
-	public AbstractFieldPreferenceAndPropertyPage(String prefPageID) {
-		super();
-		this.prefPageId = prefPageID;
-	}
-
-	/**
-	 * Constructor.
-	 * 
-	 * @param title
-	 *            the title string
-	 * @param style
-	 *            the layout style
-	 * @param prefPageID
-	 *            the ID of this page used to store the preferences
-	 */
-	public AbstractFieldPreferenceAndPropertyPage(String title, int style,
-			String prefPageID) {
-		super();
-		this.prefPageId = prefPageID;
-	}
-
-	/**
-	 * Constructor.
-	 * 
-	 * @param title
-	 *            the title string
-	 * @param image
-	 *            the title image
-	 * @param style
-	 *            the layout style
-	 * @param prefPageID
-	 *            the ID of this page used to store the preferences
-	 */
-	public AbstractFieldPreferenceAndPropertyPage(String title,
-			ImageDescriptor image, int style, String prefPageID) {
-		super();
-		this.image = image;
-		this.prefPageId = prefPageID;
-	}
-
-	/**
-	 * Return the title for a properties page associated with a project.
-	 * 
-	 * @param prj
-	 *            the project to be considered
-	 * @return the title of the property page
-	 */
-	protected String getPropertyPageTitle(IProject prj) {
-		return Messages.preferencepage_prefix_propertyPageTitle(prj.getName());
-	}
-
-	protected void restoreDefaults() {
-		if (isPropertyPage()) {
-			for (IEventBFieldEditor ed : getEditors()) {
-				ed.setEnabled(false);
-			}
-		}
-	}
-
-	@Override
-	protected void createFieldEditors(Composite parent) {
-		createButtonOrLink(parent);
-		// In case of property pages we create a new ScopedPreferenceStore
-		if (isPropertyPage()) {
-			sc = new ProjectScope(project);
-			node = sc.getNode(PLUGIN_ID);
-			preferenceStore = new ScopedPreferenceStore(sc, PLUGIN_ID);
-		} else {
-			preferenceStore = EventBUIPlugin.getDefault().getPreferenceStore();
-		}
-		super.setPreferenceStore(preferenceStore);
-	}
-
-	private void createButtonOrLink(Composite parent) {
-		final Composite comp = new Composite(parent, SWT.NONE);
-		final GridLayout layout = new GridLayout(1, false);
-		layout.marginHeight = 0;
-		layout.marginWidth = 0;
-		comp.setLayout(layout);
-		comp.setLayoutData(new GridData(SWT.END, SWT.CENTER, false, false));
-		if (!isPropertyPage()) {
-			createLink(comp, Messages.preferencepage_configureLink);
-		} else {
-			addEnableSpecificButton(comp);
-		}
-	}
-
-	/**
-	 * Initializes all field editors.
-	 */
-	@Override
-	protected void initialize() {
-		if (isPropertyPage()) {
-			initializeButtonStatus();
-			initializeDefaultProperties();
-			initializeEditorsState();
-		}
-		super.initialize();
-	}
-
-	private void initializeEditorsState() {
-		if (isPropertyPage()) {
-			updateEditors(wasEnabled);
-		}
-	}
-
-	private void initializeButtonStatus() {
-		wasEnabled = hasProjectSettings();
-		specificButton.setSelection(wasEnabled);
-	}
-
-	private IProject getSelectedProject() {
-		final ProjectSelectionDialog sel = new ProjectSelectionDialog(getShell(),
-				RodinCore.getRodinDB().getWorkspaceRoot());
-		sel.open();
-		final Object[] projectSelection = sel.getResult();
-		if (projectSelection != null && projectSelection.length > 0
-				&& projectSelection[0] instanceof IProject) {
-			return (IProject) projectSelection[0];
-		}
-		return null;
-	}
-
-	@Override
-	public void applyData(Object data) {
-		if (!(data instanceof IRodinElement)) {
-			return;
-		}
-		final IRodinElement element = (IRodinElement) data;
-		final IProject handled = element.getRodinProject().getProject();
-		
-		// open if not already done
-		getShell().open();
-		configureProjectSettings(handled);
-	}
-	
-	/**
-	 * Creates a new preferences page and opens it.
-	 */
-	private void configureProjectSettings() {
-		final IProject handled = getSelectedProject();
-		configureProjectSettings(handled);
-	}
-
-	private void configureProjectSettings(IProject handled) {
-		if (handled == null) {
-			return;
-		}
-		try {
-			// create a new instance of the current class
-			final AbstractFieldPreferenceAndPropertyPage page = this.getClass()
-					.newInstance();
-			page.project = handled;
-			page.workspacePreferencePage = this;
-			page.setTitle(getTitle());
-			page.setImageDescriptor(image);
-			// and show it
-			page.setDescription(this.getDescription());
-			showPropertiesPage(prefPageId, page, page.project);
-		} catch (InstantiationException e) {
-			e.printStackTrace();
-		} catch (IllegalAccessException e) {
-			e.printStackTrace();
-		}
-	}
-
-	/**
-	 * Receives the object that owns the properties shown in this property page.
-	 */
-	@Override
-	public void setElement(IAdaptable element) {
-		if (element instanceof IProject)
-			this.project = ((IProject) element);
-	}
-
-	/**
-	 * Delivers the object that owns the properties shown in this property page.
-	 * 
-	 * @see org.eclipse.ui.IWorkbenchPropertyPage#getElement()
-	 */
-	@Override
-	public IAdaptable getElement() {
-		return project;
-	}
-
-	/**
-	 * Returns true if this instance represents a property page (i.e. a project
-	 * is set as owner).
-	 * 
-	 * @return <code>true</code> for property pages, <code>false</code> for
-	 *         preference pages
-	 */
-	public boolean isPropertyPage() {
-		return project != null;
-	}
-
-	protected boolean hasProjectSettings() {
-		if (preferenceStore == null)
-			return false;
-		if (node == null)
-			return false;
-		try {
-			return node.keys().length != 0;
-		} catch (BackingStoreException e) {
-			return false;
-		}
-	}
-
-	private Link createLink(Composite composite, String text) {
-		final Link link = new Link(composite, SWT.NONE);
-		link.setFont(composite.getFont());
-		link.setText("<A>" + text + "</A>");
-		link.addSelectionListener(new SelectionAdapter() {
-			@Override
-			public void widgetSelected(SelectionEvent e) {
-				doLinkActivated((Link) e.widget);
-			}
-		});
-		return link;
-	}
-
-	protected void doLinkActivated(Link link) {
-		configureProjectSettings();
-	}
-
-	protected Button getSpecificButton() {
-		return specificButton;
-	}
-
-	private void addEnableSpecificButton(Composite parent) {
-		specificButton = new Button(parent, SWT.CHECK | SWT.NONE);
-		specificButton.setText(preferencepage_enableProjectSpecifixSettings);
-		specificButton.setVisible(true);
-		specificButton.addSelectionListener(new SelectionAdapter() {
-			@Override
-			public void widgetSelected(SelectionEvent e) {
-				final boolean isSpecific = getSpecificButton().getSelection();
-				updateEditors(isSpecific);
-			}
-		});
-	}
-
-	protected void updateEditors(boolean active) {
-		for (IEventBFieldEditor ed : getEditors()) {
-			ed.setEnabled(active);
-		}
-	}
-
-	@Override
-	public IPreferenceStore getPreferenceStore() {
-		return preferenceStore;
-	}
-
-	@Override
-	public void performDefaults() {
-		if (isPropertyPage()) {
-			specificButton.setSelection(false);
-			restoreDefaults();
-		}
-		super.performDefaults();
-	}
-
-	@Override
-	public void performApply() {
-		flush();
-		super.performApply();
-	}
-
-	@Override
-	public boolean performOk() {
-		if (isPropertyPage() && specificButton.getSelection())
-			flush();
-		if (isPropertyPage() && !specificButton.getSelection()) {
-			clearProjectStore();
-			return true;
-		}
-		return super.performOk();
-	}
-
-	@Override
-	public boolean performCancel() {
-		if (isPropertyPage() && !wasEnabled) {
-			clearProjectStore();
-		}
-		return true;
-	}
-
-	private void flush() {
-		try {
-			if (node != null)
-				node.flush();
-		} catch (BackingStoreException e) {
-			// no need to bother the user.
-		}
-	}
-
-	private void clearProjectStore() {
-		if (node != null)
-			PreferenceUtils.clearAllProperties(node.name(), project);
-		flush();
-	}
-
-	/**
-	 * Show a single preference page for a project (i.e. property page)
-	 * 
-	 * @param id
-	 *            the preference page identification
-	 * @param page
-	 *            the preference page
-	 */
-	public void showPropertiesPage(String id, IPreferencePage page,
-			final IProject prj) {
-		final IPreferenceNode targetNode = new PreferenceNode(id, page);
-		final PreferenceManager manager = new PreferenceManager();
-		manager.addToRoot(targetNode);
-		final PreferenceDialog dialog = new PreferenceDialog(getControl()
-				.getShell(), manager);
-		BusyIndicator.showWhile(getControl().getDisplay(), new Runnable() {
-			@Override
-			public void run() {
-				dialog.create();
-				dialog.getShell().setText(getPropertyPageTitle(prj));
-				dialog.setMessage(targetNode.getLabelText());
-				dialog.open();
-			}
-		});
-	}
-
-	/**
-	 * Method that users should implement, in order to load the values of the
-	 * project scope preference store with the workspace global values. The user
-	 * is responsible of the preferences types he wants to use. The user should
-	 * implement the way that workspace preference values can overwrite the
-	 * project specific values in case of a defaults restoration when
-	 * <code>reset</code> is set to <code>true</code>.
-	 */
-	protected abstract void initializeDefaultProperties();
-
-	/**
-	 * Returns the workspace preference page which opened this page.
-	 * <p>
-	 * If the preference page is not a project specific preference page or is a
-	 * properties page, return <code>null</code>.
-	 * </p> 
-	 */
-	protected AbstractFieldPreferenceAndPropertyPage getWorkspacePreferencePage() {
-		return workspacePreferencePage;
-	}
-
-}
->>>>>>> 56dc74c4
+}