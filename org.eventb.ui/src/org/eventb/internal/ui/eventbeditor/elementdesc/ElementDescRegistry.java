--- conflicted
+++ resolved
@@ -1,9 +1,5 @@
 /*******************************************************************************
-<<<<<<< HEAD
- * Copyright (c) 2009, 2012 Systerel and others.
-=======
  * Copyright (c) 2009, 2013 Systerel and others.
->>>>>>> 0f76a3df
  * All rights reserved. This program and the accompanying materials
  * are made available under the terms of the Eclipse Public License v1.0
  * which accompanies this distribution, and is available at
