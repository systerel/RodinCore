<<<<<<< HEAD
/*******************************************************************************
 * Copyright (c) 2011, 2012 Systerel and others.
 * All rights reserved. This program and the accompanying materials
 * are made available under the terms of the Eclipse Public License v1.0
 * which accompanies this distribution, and is available at
 * http://www.eclipse.org/legal/epl-v10.html
 *
 * Contributors:
 *     Systerel - initial API and implementation
 *******************************************************************************/
package fr.systerel.internal.explorer.navigator.decorators;

import org.eclipse.jface.resource.ImageDescriptor;
import org.eclipse.jface.viewers.IDecoration;
import org.eclipse.jface.viewers.ILabelProviderListener;
import org.eclipse.jface.viewers.ILightweightLabelDecorator;
import org.eventb.core.ICarrierSet;
import org.eventb.core.IConstant;
import org.eventb.core.IPSStatus;
import org.eventb.core.IVariable;
import org.eventb.internal.ui.EventBImage;
import org.eventb.ui.IEventBSharedImages;
import org.rodinp.core.IElementType;
import org.rodinp.core.IRodinElement;

import fr.systerel.explorer.IElementNode;
import fr.systerel.internal.explorer.model.IModelElement;
import fr.systerel.internal.explorer.model.ModelController;
import fr.systerel.internal.explorer.statistics.IStatistics;
import fr.systerel.internal.explorer.statistics.Statistics;

/**
 * @author Nicolas Beauger
 * 
 */
public class POStatusDec implements ILightweightLabelDecorator {

	@Override
	public void addListener(ILabelProviderListener listener) {
		// do nothing
	}

	@Override
	public void dispose() {
		// do nothing
	}

	@Override
	public boolean isLabelProperty(Object element, String property) {
		return false;
	}

	@Override
	public void removeListener(ILabelProviderListener listener) {
		// do nothing
	}

	private static String getOverlayIcon(Object obj) {
		if (!hasStatistics(obj))
			return null;
		// Proof status doesn't need overlay icon
		if (obj instanceof IElementNode) {
			final IElementNode node = (IElementNode) obj;
			if (node.getChildrenType().equals(IPSStatus.ELEMENT_TYPE))
				return null;
		}

		final IModelElement model = ModelController.getModelElement(obj);
		if (model == null)
			return null;

		final IStatistics s = new Statistics(model);
		if (s.getUndischargedRest() > 0) {
			return IEventBSharedImages.IMG_PENDING_OVERLAY_PATH;
		} else if (s.getReviewed() > 0) {
			return IEventBSharedImages.IMG_REVIEWED_OVERLAY_PATH;
		} else {
			return null;
		}
	}

	private static boolean hasStatistics(Object obj) {
		final IElementType<?> type = getElementType(obj);
		return type != IConstant.ELEMENT_TYPE
				&& type != ICarrierSet.ELEMENT_TYPE
				&& type != IVariable.ELEMENT_TYPE;
	}

	private static IElementType<?> getElementType(Object obj) {
		if (obj instanceof IRodinElement) {
			return ((IRodinElement) obj).getElementType();
		}
		if (obj instanceof IElementNode) {
			return ((IElementNode) obj).getChildrenType();
		}
		return null;
	}

	@Override
	public void decorate(Object element, IDecoration decoration) {
		final String ovrName = getOverlayIcon(element);
		if (ovrName == null)
			return;
		final ImageDescriptor overlay = EventBImage.getImageDescriptor(ovrName);
		decoration.addOverlay(overlay, IDecoration.BOTTOM_RIGHT);
	}

}
=======
/*******************************************************************************
 * Copyright (c) 2011 Systerel and others.
 * All rights reserved. This program and the accompanying materials
 * are made available under the terms of the Eclipse Public License  v1.0
 * which accompanies this distribution, and is available at
 * http://www.eclipse.org/legal/epl-v10.html
 *
 * Contributors:
 *     Systerel - initial API and implementation
 *******************************************************************************/
package fr.systerel.internal.explorer.navigator.decorators;

import org.eclipse.jface.resource.ImageDescriptor;
import org.eclipse.jface.viewers.IDecoration;
import org.eclipse.jface.viewers.ILabelProviderListener;
import org.eclipse.jface.viewers.ILightweightLabelDecorator;
import org.eventb.core.ICarrierSet;
import org.eventb.core.IConstant;
import org.eventb.core.IPSStatus;
import org.eventb.core.IVariable;
import org.eventb.internal.ui.EventBImage;
import org.eventb.ui.IEventBSharedImages;
import org.rodinp.core.IElementType;
import org.rodinp.core.IRodinElement;

import fr.systerel.explorer.IElementNode;
import fr.systerel.internal.explorer.model.IModelElement;
import fr.systerel.internal.explorer.model.ModelController;
import fr.systerel.internal.explorer.statistics.IStatistics;
import fr.systerel.internal.explorer.statistics.Statistics;

/**
 * @author Nicolas Beauger
 * 
 */
public class POStatusDec implements ILightweightLabelDecorator {

	@Override
	public void addListener(ILabelProviderListener listener) {
		// do nothing
	}

	@Override
	public void dispose() {
		// do nothing
	}

	@Override
	public boolean isLabelProperty(Object element, String property) {
		return false;
	}

	@Override
	public void removeListener(ILabelProviderListener listener) {
		// do nothing
	}

	private static String getOverlayIcon(Object obj) {
		if (!hasStatistics(obj))
			return null;
		// Proof status doesn't need overlay icon
		if (obj instanceof IElementNode) {
			final IElementNode node = (IElementNode) obj;
			if (node.getChildrenType().equals(IPSStatus.ELEMENT_TYPE))
				return null;
		}

		final IModelElement model = ModelController.getModelElement(obj);
		if (model == null)
			return null;

		final IStatistics s = new Statistics(model);
		if (s.getUndischargedRest() > 0) {
			return IEventBSharedImages.IMG_PENDING_OVERLAY_PATH;
		} else if (s.getReviewed() > 0) {
			return IEventBSharedImages.IMG_REVIEWED_OVERLAY_PATH;
		} else {
			return null;
		}
	}

	private static boolean hasStatistics(Object obj) {
		final IElementType<?> type = getElementType(obj);
		return type != IConstant.ELEMENT_TYPE
				&& type != ICarrierSet.ELEMENT_TYPE
				&& type != IVariable.ELEMENT_TYPE;
	}

	private static IElementType<?> getElementType(Object obj) {
		if (obj instanceof IRodinElement) {
			return ((IRodinElement) obj).getElementType();
		}
		if (obj instanceof IElementNode) {
			return ((IElementNode) obj).getChildrenType();
		}
		return null;
	}

	@Override
	public void decorate(Object element, IDecoration decoration) {
		final String ovrName = getOverlayIcon(element);
		if (ovrName == null)
			return;
		final ImageDescriptor overlay = EventBImage.getImageDescriptor(ovrName);
		decoration.addOverlay(overlay, IDecoration.BOTTOM_RIGHT);
	}

}
>>>>>>> 0f76a3df
<|MERGE_RESOLUTION|>--- conflicted
+++ resolved
@@ -1,113 +1,3 @@
-<<<<<<< HEAD
-/*******************************************************************************
- * Copyright (c) 2011, 2012 Systerel and others.
- * All rights reserved. This program and the accompanying materials
- * are made available under the terms of the Eclipse Public License v1.0
- * which accompanies this distribution, and is available at
- * http://www.eclipse.org/legal/epl-v10.html
- *
- * Contributors:
- *     Systerel - initial API and implementation
- *******************************************************************************/
-package fr.systerel.internal.explorer.navigator.decorators;
-
-import org.eclipse.jface.resource.ImageDescriptor;
-import org.eclipse.jface.viewers.IDecoration;
-import org.eclipse.jface.viewers.ILabelProviderListener;
-import org.eclipse.jface.viewers.ILightweightLabelDecorator;
-import org.eventb.core.ICarrierSet;
-import org.eventb.core.IConstant;
-import org.eventb.core.IPSStatus;
-import org.eventb.core.IVariable;
-import org.eventb.internal.ui.EventBImage;
-import org.eventb.ui.IEventBSharedImages;
-import org.rodinp.core.IElementType;
-import org.rodinp.core.IRodinElement;
-
-import fr.systerel.explorer.IElementNode;
-import fr.systerel.internal.explorer.model.IModelElement;
-import fr.systerel.internal.explorer.model.ModelController;
-import fr.systerel.internal.explorer.statistics.IStatistics;
-import fr.systerel.internal.explorer.statistics.Statistics;
-
-/**
- * @author Nicolas Beauger
- * 
- */
-public class POStatusDec implements ILightweightLabelDecorator {
-
-	@Override
-	public void addListener(ILabelProviderListener listener) {
-		// do nothing
-	}
-
-	@Override
-	public void dispose() {
-		// do nothing
-	}
-
-	@Override
-	public boolean isLabelProperty(Object element, String property) {
-		return false;
-	}
-
-	@Override
-	public void removeListener(ILabelProviderListener listener) {
-		// do nothing
-	}
-
-	private static String getOverlayIcon(Object obj) {
-		if (!hasStatistics(obj))
-			return null;
-		// Proof status doesn't need overlay icon
-		if (obj instanceof IElementNode) {
-			final IElementNode node = (IElementNode) obj;
-			if (node.getChildrenType().equals(IPSStatus.ELEMENT_TYPE))
-				return null;
-		}
-
-		final IModelElement model = ModelController.getModelElement(obj);
-		if (model == null)
-			return null;
-
-		final IStatistics s = new Statistics(model);
-		if (s.getUndischargedRest() > 0) {
-			return IEventBSharedImages.IMG_PENDING_OVERLAY_PATH;
-		} else if (s.getReviewed() > 0) {
-			return IEventBSharedImages.IMG_REVIEWED_OVERLAY_PATH;
-		} else {
-			return null;
-		}
-	}
-
-	private static boolean hasStatistics(Object obj) {
-		final IElementType<?> type = getElementType(obj);
-		return type != IConstant.ELEMENT_TYPE
-				&& type != ICarrierSet.ELEMENT_TYPE
-				&& type != IVariable.ELEMENT_TYPE;
-	}
-
-	private static IElementType<?> getElementType(Object obj) {
-		if (obj instanceof IRodinElement) {
-			return ((IRodinElement) obj).getElementType();
-		}
-		if (obj instanceof IElementNode) {
-			return ((IElementNode) obj).getChildrenType();
-		}
-		return null;
-	}
-
-	@Override
-	public void decorate(Object element, IDecoration decoration) {
-		final String ovrName = getOverlayIcon(element);
-		if (ovrName == null)
-			return;
-		final ImageDescriptor overlay = EventBImage.getImageDescriptor(ovrName);
-		decoration.addOverlay(overlay, IDecoration.BOTTOM_RIGHT);
-	}
-
-}
-=======
 /*******************************************************************************
  * Copyright (c) 2011 Systerel and others.
  * All rights reserved. This program and the accompanying materials
@@ -215,5 +105,4 @@
 		decoration.addOverlay(overlay, IDecoration.BOTTOM_RIGHT);
 	}
 
-}
->>>>>>> 0f76a3df
+}